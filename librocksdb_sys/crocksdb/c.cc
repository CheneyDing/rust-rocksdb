--- conflicted
+++ resolved
@@ -677,7 +677,6 @@
   std::shared_ptr<SstPartitionerFactory> rep;
 };
 
-<<<<<<< HEAD
 struct crocksdb_level_region_accessor_t {
   std::shared_ptr<LevelRegionAccessor> rep;
 };
@@ -690,10 +689,10 @@
 
 struct crocksdb_level_region_accessor_result_t {
   AccessorResult* rep;
-=======
+}
+
 struct crocksdb_file_system_inspector_t {
   std::shared_ptr<FileSystemInspector> rep;
->>>>>>> 22c0b10f
 };
 
 static bool SaveError(char** errptr, const Status& s) {
