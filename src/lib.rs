// Copyright 2014 Tyler Neely
//
// Licensed under the Apache License, Version 2.0 (the "License");
// you may not use this file except in compliance with the License.
// You may obtain a copy of the License at
//
// http://www.apache.org/licenses/LICENSE-2.0
//
// Unless required by applicable law or agreed to in writing, software
// distributed under the License is distributed on an "AS IS" BASIS,
// WITHOUT WARRANTIES OR CONDITIONS OF ANY KIND, either express or implied.
// See the License for the specific language governing permissions and
// limitations under the License.
//

// FIXME: we should remove this line after we add safe doc to all the unsafe functions
// see: https://rust-lang.github.io/rust-clippy/master/index.html#missing_safety_doc
#![allow(clippy::missing_safety_doc)]

extern crate core;
extern crate libc;
#[macro_use]
pub extern crate librocksdb_sys;
#[cfg(test)]
extern crate tempfile;
#[cfg(test)]
#[macro_use]
extern crate lazy_static;

#[cfg(feature = "cloud")]
pub use cloud::CloudEnvOptions;
pub use compaction_filter::{
    new_compaction_filter, new_compaction_filter_factory, new_compaction_filter_raw,
    CompactionFilter, CompactionFilterContext, CompactionFilterDecision, CompactionFilterFactory,
    CompactionFilterFactoryHandle, CompactionFilterHandle, CompactionFilterValueType,
    DBCompactionFilter,
};
#[cfg(feature = "encryption")]
pub use encryption::{DBEncryptionMethod, EncryptionKeyManager, FileEncryptionInfo};
pub use event_listener::{
    CompactionJobInfo, EventListener, FlushJobInfo, IngestionInfo, SubcompactionJobInfo,
    WriteStallInfo,
};
pub use file_system::FileSystemInspector;
pub use librocksdb_sys::{
    self as crocksdb_ffi, new_bloom_filter, CompactionPriority, CompactionReason,
    DBBackgroundErrorReason, DBBottommostLevelCompaction, DBCompactionStyle, DBCompressionType,
    DBEntryType, DBInfoLogLevel, DBRateLimiterMode, DBRecoveryMode,
<<<<<<< HEAD
    DBSstPartitionerResult as SstPartitionerResult, DBLevelRegionAccessorResult as LevelRegionAccessorResult,
    DBLevelRegionBoundaries as LevelRegionBoundaries, DBStatisticsHistogramType,
    DBStatisticsTickerType, DBStatusPtr, DBTitanDBBlobRunMode, IndexType, WriteStallCondition,
=======
    DBSstPartitionerResult as SstPartitionerResult, DBStatisticsHistogramType,
    DBStatisticsTickerType, DBStatusPtr, DBTitanDBBlobRunMode, DBValueType, IndexType,
    WriteStallCondition,
>>>>>>> 22c0b10f
};
pub use logger::Logger;
pub use merge_operator::MergeOperands;
pub use metadata::{ColumnFamilyMetaData, LevelMetaData, SstFileMetaData};
pub use perf_context::{get_perf_level, set_perf_level, IOStatsContext, PerfContext, PerfLevel};
pub use rocksdb::{
    load_latest_options, run_ldb_tool, run_sst_dump_tool, set_external_sst_file_global_seq_no,
    BackupEngine, CFHandle, Cache, DBIterator, DBVector, Env, ExternalSstFileInfo, MapProperty,
    MemoryAllocator, Range, SeekKey, SequentialFile, SstFileReader, SstFileWriter, Writable, DB,
};
pub use rocksdb_options::{
    BlockBasedOptions, CColumnFamilyDescriptor, ColumnFamilyOptions, CompactOptions,
    CompactionOptions, DBOptions, EnvOptions, FifoCompactionOptions, HistogramData,
    IngestExternalFileOptions, LRUCacheOptions, RateLimiter, ReadOptions, RestoreOptions,
    WriteOptions,
};
pub use slice_transform::SliceTransform;
pub use sst_partitioner::{
    SstPartitioner, SstPartitionerContext, SstPartitionerFactory, SstPartitionerRequest,
};
pub use level_region_accessor::{
    LevelRegionAccessor, LevelRegionAccessorRequest,
};
pub use table_filter::TableFilter;
pub use table_properties::{
    TableProperties, TablePropertiesCollection, TablePropertiesCollectionView,
    UserCollectedProperties,
};
pub use table_properties_collector::TablePropertiesCollector;
pub use table_properties_collector_factory::TablePropertiesCollectorFactory;
pub use titan::{TitanBlobIndex, TitanDBOptions};
pub use write_batch::{WriteBatch, WriteBatchIter, WriteBatchRef};

#[allow(deprecated)]
pub use rocksdb::Kv;

#[cfg(feature = "cloud")]
mod cloud;
mod compaction_filter;
pub mod comparator;
#[cfg(feature = "encryption")]
mod encryption;
mod event_listener;
mod file_system;
pub mod logger;
pub mod merge_operator;
mod metadata;
mod perf_context;
pub mod rocksdb;
pub mod rocksdb_options;
mod slice_transform;
pub mod sst_partitioner;
pub mod level_region_accessor;
mod table_filter;
mod table_properties;
mod table_properties_collector;
mod table_properties_collector_factory;
pub mod table_properties_rc;
mod table_properties_rc_handles;
mod titan;
mod write_batch;

#[cfg(test)]
fn tempdir_with_prefix(prefix: &str) -> tempfile::TempDir {
    tempfile::Builder::new().prefix(prefix).tempdir().expect("")
}<|MERGE_RESOLUTION|>--- conflicted
+++ resolved
@@ -46,15 +46,11 @@
     self as crocksdb_ffi, new_bloom_filter, CompactionPriority, CompactionReason,
     DBBackgroundErrorReason, DBBottommostLevelCompaction, DBCompactionStyle, DBCompressionType,
     DBEntryType, DBInfoLogLevel, DBRateLimiterMode, DBRecoveryMode,
-<<<<<<< HEAD
-    DBSstPartitionerResult as SstPartitionerResult, DBLevelRegionAccessorResult as LevelRegionAccessorResult,
-    DBLevelRegionBoundaries as LevelRegionBoundaries, DBStatisticsHistogramType,
-    DBStatisticsTickerType, DBStatusPtr, DBTitanDBBlobRunMode, IndexType, WriteStallCondition,
-=======
+    DBLevelRegionAccessorResult as LevelRegionAccessorResult,
+    DBLevelRegionBoundaries as LevelRegionBoundaries, 
     DBSstPartitionerResult as SstPartitionerResult, DBStatisticsHistogramType,
     DBStatisticsTickerType, DBStatusPtr, DBTitanDBBlobRunMode, DBValueType, IndexType,
     WriteStallCondition,
->>>>>>> 22c0b10f
 };
 pub use logger::Logger;
 pub use merge_operator::MergeOperands;
